--- conflicted
+++ resolved
@@ -151,7 +151,6 @@
 		return err
 	}
 
-<<<<<<< HEAD
 	// Inititalise index partitions.
 	i.partitions = make([]*Partition, i.PartitionN)
 	for j := 0; j < len(i.partitions); j++ {
@@ -160,19 +159,6 @@
 		p.compactionsDisabled = i.disableCompactions
 		p.logger = i.logger.With(zap.String("partition", fmt.Sprint(j+1)))
 		i.partitions[j] = p
-=======
-	// Read manifest file.
-	m, err := ReadManifestFile(i.ManifestPath())
-	if os.IsNotExist(err) {
-		m = NewManifest(i.ManifestPath())
-	} else if err != nil {
-		return err
-	}
-
-	// Check to see if the MANIFEST file is compatible with the current Index.
-	if err := m.Validate(); err != nil {
-		return err
->>>>>>> fd11e200
 	}
 
 	// Open all the Partitions in parallel.
@@ -195,18 +181,6 @@
 			}
 		}(k)
 	}
-<<<<<<< HEAD
-=======
-	fs, err := NewFileSet(i.Database, i.levels, files)
-	if err != nil {
-		return err
-	}
-	fs.manifestSize = m.size
-	i.fileSet = fs
-
-	// Set initial sequnce number.
-	i.seq = i.fileSet.MaxID()
->>>>>>> fd11e200
 
 	// Check for error
 	for i := 0; i < partitionN; i++ {
@@ -256,7 +230,6 @@
 	return i.partitions[int(xxhash.Sum64(key)&(i.PartitionN-1))]
 }
 
-<<<<<<< HEAD
 // partitionIdx returns the index of the partition that key belongs in.
 func (i *Index) partitionIdx(key []byte) int {
 	return int(xxhash.Sum64(key) & (i.PartitionN - 1))
@@ -270,29 +243,6 @@
 		return len(i.partitions)
 	}
 	return n
-=======
-// Manifest returns a manifest for the index.
-func (i *Index) Manifest() *Manifest {
-	m := &Manifest{
-		Levels:  i.levels,
-		Files:   make([]string, len(i.fileSet.files)),
-		Version: i.version,
-		path:    i.ManifestPath(),
-	}
-
-	for j, f := range i.fileSet.files {
-		m.Files[j] = filepath.Base(f.Path())
-	}
-
-	return m
-}
-
-// WithLogger sets the logger for the index.
-func (i *Index) WithLogger(logger *zap.Logger) {
-	i.mu.Lock()
-	i.logger = logger.With(zap.String("index", "tsi"))
-	i.mu.Unlock()
->>>>>>> fd11e200
 }
 
 // SetFieldSet sets a shared field set from the engine.
@@ -302,24 +252,12 @@
 	}
 }
 
-<<<<<<< HEAD
 // FieldSet returns the assigned fieldset.
 func (i *Index) FieldSet() *tsdb.MeasurementFieldSet {
 	if len(i.partitions) == 0 {
 		return nil
 	}
 	return i.partitions[0].FieldSet()
-=======
-	// Write new manifest.
-	m := i.Manifest()
-	if err = m.Write(); err != nil {
-		// TODO: Close index if write fails.
-		return err
-	}
-	i.fileSet.manifestSize = m.size
-
-	return nil
->>>>>>> fd11e200
 }
 
 // ForEachMeasurementName iterates over all measurement names in the index,
@@ -358,7 +296,6 @@
 
 // MeasurementExists returns true if a measurement exists.
 func (i *Index) MeasurementExists(name []byte) (bool, error) {
-<<<<<<< HEAD
 	n := i.availableThreads()
 
 	// Store errors
@@ -374,23 +311,6 @@
 				if idx >= len(i.partitions) {
 					return // No more work.
 				}
-=======
-	fs := i.RetainFileSet()
-	defer fs.Release()
-	m := fs.Measurement(name)
-	return m != nil && !m.Deleted(), nil
-}
-
-func (i *Index) MeasurementNamesByExpr(auth query.Authorizer, expr influxql.Expr) ([][]byte, error) {
-	fs := i.RetainFileSet()
-	defer fs.Release()
-
-	names, err := fs.MeasurementNamesByExpr(auth, expr)
-
-	// Clone byte slices since they will be used after the fileset is released.
-	return bytesutil.CloneSlice(names), err
-}
->>>>>>> fd11e200
 
 				// Check if the measurement has been found. If it has don't
 				// need to check this partition and can just move on.
@@ -655,7 +575,6 @@
 // HasTagKey returns true if tag key exists. It returns the first error
 // encountered if any.
 func (i *Index) HasTagKey(name, key []byte) (bool, error) {
-<<<<<<< HEAD
 	n := i.availableThreads()
 
 	// Store errors
@@ -671,60 +590,6 @@
 				if idx >= len(i.partitions) {
 					return // No more work.
 				}
-=======
-	fs := i.RetainFileSet()
-	defer fs.Release()
-	return fs.HasTagKey(name, key), nil
-}
-
-// MeasurementTagKeysByExpr extracts the tag keys wanted by the expression.
-func (i *Index) MeasurementTagKeysByExpr(name []byte, expr influxql.Expr) (map[string]struct{}, error) {
-	fs := i.RetainFileSet()
-	defer fs.Release()
-	return fs.MeasurementTagKeysByExpr(name, expr)
-}
-
-// TagKeyHasAuthorizedSeries determines if there exist authorized series for the
-// provided measurement name and tag key.
-func (i *Index) TagKeyHasAuthorizedSeries(auth query.Authorizer, name []byte, key string) bool {
-	fs := i.RetainFileSet()
-	defer fs.Release()
-
-	itr := fs.TagValueIterator(name, []byte(key))
-	for val := itr.Next(); val != nil; val = itr.Next() {
-		if auth == nil || auth == query.OpenAuthorizer {
-			return true
-		}
-
-		// Identify an authorized series.
-		si := fs.TagValueSeriesIterator(name, []byte(key), val.Value())
-		for se := si.Next(); se != nil; se = si.Next() {
-			if auth.AuthorizeSeriesRead(i.Database, se.Name(), se.Tags()) {
-				return true
-			}
-		}
-	}
-	return false
-}
-
-// MeasurementTagKeyValuesByExpr returns a set of tag values filtered by an expression.
-//
-// See tsm1.Engine.MeasurementTagKeyValuesByExpr for a fuller description of this
-// method.
-func (i *Index) MeasurementTagKeyValuesByExpr(auth query.Authorizer, name []byte, keys []string, expr influxql.Expr, keysSorted bool) ([][]string, error) {
-	fs := i.RetainFileSet()
-	defer fs.Release()
-
-	if len(keys) == 0 {
-		return nil, nil
-	}
-
-	results := make([][]string, len(keys))
-	// If we haven't been provided sorted keys, then we need to sort them.
-	if !keysSorted {
-		sort.Sort(sort.StringSlice(keys))
-	}
->>>>>>> fd11e200
 
 				// Check if the tag key has already been found. If it has, we
 				// don't need to check this partition and can just move on.
@@ -798,7 +663,6 @@
 	return atomic.LoadUint32(&found) == 1, nil
 }
 
-<<<<<<< HEAD
 // TagKeyIterator returns an iterator for all keys across a single measurement.
 func (i *Index) TagKeyIterator(name []byte) (tsdb.TagKeyIterator, error) {
 	a := make([]tsdb.TagKeyIterator, 0, len(i.partitions))
@@ -806,41 +670,6 @@
 		itr := p.TagKeyIterator(name)
 		if itr != nil {
 			a = append(a, itr)
-=======
-// DiskSizeBytes returns the size of the index on disk.
-func (i *Index) DiskSizeBytes() int64 {
-	fs := i.RetainFileSet()
-	defer fs.Release()
-	return fs.Size()
-}
-
-// SnapshotTo creates hard links to the file set into path.
-func (i *Index) SnapshotTo(path string) error {
-	i.mu.Lock()
-	defer i.mu.Unlock()
-
-	fs := i.retainFileSet()
-	defer fs.Release()
-
-	// Flush active log file, if any.
-	if err := i.activeLogFile.Flush(); err != nil {
-		return err
-	}
-
-	if err := os.Mkdir(filepath.Join(path, "index"), 0777); err != nil {
-		return err
-	}
-
-	// Link manifest.
-	if err := os.Link(i.ManifestPath(), filepath.Join(path, "index", filepath.Base(i.ManifestPath()))); err != nil {
-		return fmt.Errorf("error creating tsi manifest hard link: %q", err)
-	}
-
-	// Link files in directory.
-	for _, f := range fs.files {
-		if err := os.Link(f.Path(), filepath.Join(path, "index", filepath.Base(f.Path()))); err != nil {
-			return fmt.Errorf("error creating tsi hard link: %q", err)
->>>>>>> fd11e200
 		}
 	}
 	return tsdb.MergeTagKeyIterators(a...), nil
@@ -858,7 +687,6 @@
 	return tsdb.MergeTagValueIterators(a...), nil
 }
 
-<<<<<<< HEAD
 // TagKeySeriesIDIterator returns a series iterator for all values across a single key.
 func (i *Index) TagKeySeriesIDIterator(name, key []byte) (tsdb.SeriesIDIterator, error) {
 	a := make([]tsdb.SeriesIDIterator, 0, len(i.partitions))
@@ -867,81 +695,6 @@
 		if itr != nil {
 			a = append(a, itr)
 		}
-=======
-// compactToLevel compacts a set of files into a new file. Replaces old files with
-// compacted file on successful completion. This runs in a separate goroutine.
-func (i *Index) compactToLevel(files []*IndexFile, level int) {
-	assert(len(files) >= 2, "at least two index files are required for compaction")
-	assert(level > 0, "cannot compact level zero")
-
-	// Build a logger for this compaction.
-	logger := i.logger.With(zap.String("token", generateCompactionToken()))
-
-	// Files have already been retained by caller.
-	// Ensure files are released only once.
-	var once sync.Once
-	defer once.Do(func() { IndexFiles(files).Release() })
-
-	// Track time to compact.
-	start := time.Now()
-
-	// Create new index file.
-	path := filepath.Join(i.Path, FormatIndexFileName(i.NextSequence(), level))
-	f, err := os.Create(path)
-	if err != nil {
-		logger.Error("cannot create compation files", zap.Error(err))
-		return
-	}
-	defer f.Close()
-
-	logger.Info("performing full compaction",
-		zap.String("src", joinIntSlice(IndexFiles(files).IDs(), ",")),
-		zap.String("dst", path),
-	)
-
-	// Compact all index files to new index file.
-	lvl := i.levels[level]
-	n, err := IndexFiles(files).CompactTo(f, lvl.M, lvl.K)
-	if err != nil {
-		logger.Error("cannot compact index files", zap.Error(err))
-		return
-	}
-
-	// Close file.
-	if err := f.Close(); err != nil {
-		logger.Error("error closing index file", zap.Error(err))
-		return
-	}
-
-	// Reopen as an index file.
-	file := NewIndexFile()
-	file.SetPath(path)
-	if err := file.Open(); err != nil {
-		logger.Error("cannot open new index file", zap.Error(err))
-		return
-	}
-
-	// Obtain lock to swap in index file and write manifest.
-	if err := func() error {
-		i.mu.Lock()
-		defer i.mu.Unlock()
-
-		// Replace previous files with new index file.
-		i.fileSet = i.fileSet.MustReplace(IndexFiles(files).Files(), file)
-
-		// Write new manifest.
-		var err error
-		m := i.Manifest()
-		if err = m.Write(); err != nil {
-			// TODO: Close index if write fails.
-			return err
-		}
-		i.fileSet.manifestSize = m.size
-		return nil
-	}(); err != nil {
-		logger.Error("cannot write manifest", zap.Error(err))
-		return
->>>>>>> fd11e200
 	}
 	return tsdb.MergeSeriesIDIterators(a...), nil
 }
@@ -1001,182 +754,13 @@
 	return result, nil
 }
 
-<<<<<<< HEAD
-/*
-// MeasurementTagKeyValuesByExpr returns a set of tag values filtered by an expression.
-//
-// See tsm1.Engine.MeasurementTagKeyValuesByExpr for a fuller description of this
-// method.
-func (i *Index) MeasurementTagKeyValuesByExpr(auth query.Authorizer, name []byte, keys []string, expr influxql.Expr, keysSorted bool) ([][]string, error) {
-	if len(keys) == 0 {
-		return nil, nil
-=======
-// compactLogFile compacts f into a tsi file. The new file will share the
-// same identifier but will have a ".tsi" extension. Once the log file is
-// compacted then the manifest is updated and the log file is discarded.
-func (i *Index) compactLogFile(logFile *LogFile) {
-	start := time.Now()
-
-	// Retrieve identifier from current path.
-	id := logFile.ID()
-	assert(id != 0, "cannot parse log file id: %s", logFile.Path())
-
-	// Build a logger for this compaction.
-	logger := i.logger.With(
-		zap.String("token", generateCompactionToken()),
-		zap.Int("id", id),
-	)
-
-	// Create new index file.
-	path := filepath.Join(i.Path, FormatIndexFileName(id, 1))
-	f, err := os.Create(path)
-	if err != nil {
-		logger.Error("cannot create index file", zap.Error(err))
-		return
-	}
-	defer f.Close()
-
-	// Compact log file to new index file.
-	lvl := i.levels[1]
-	n, err := logFile.CompactTo(f, lvl.M, lvl.K)
-	if err != nil {
-		logger.Error("cannot compact log file", zap.Error(err), zap.String("path", logFile.Path()))
-		return
-	}
-
-	// Close file.
-	if err := f.Close(); err != nil {
-		logger.Error("cannot close log file", zap.Error(err))
-		return
-	}
-
-	// Reopen as an index file.
-	file := NewIndexFile()
-	file.SetPath(path)
-	if err := file.Open(); err != nil {
-		logger.Error("cannot open compacted index file", zap.Error(err), zap.String("path", file.Path()))
-		return
-	}
-
-	// Obtain lock to swap in index file and write manifest.
-	if err := func() error {
-		i.mu.Lock()
-		defer i.mu.Unlock()
-
-		// Replace previous log file with index file.
-		i.fileSet = i.fileSet.MustReplace([]File{logFile}, file)
-
-		// Write new manifest.
-		var err error
-		m := i.Manifest()
-		if err = m.Write(); err != nil {
-			// TODO: Close index if write fails.
-			return err
-		}
-		i.fileSet.manifestSize = m.size
-		return nil
-	}(); err != nil {
-		logger.Error("cannot update manifest", zap.Error(err))
-		return
->>>>>>> fd11e200
-	}
-
-	// If we haven't been provided sorted keys, then we need to sort them.
-	if !keysSorted {
-		sort.Sort(sort.StringSlice(keys))
-	}
-
-	resultSet := make([]map[string]struct{}, len(keys))
-	for i := 0; i < len(resultSet); i++ {
-		resultSet[i] = make(map[string]struct{})
-	}
-
-	// No expression means that the values shouldn't be filtered, so we can
-	// fetch them all.
-	for _, p := range i.partitions {
-		if err := func() error {
-			fs := p.RetainFileSet()
-			defer fs.Release()
-
-			if expr == nil {
-				for ki, key := range keys {
-					itr := fs.TagValueIterator(name, []byte(key))
-					if itr == nil {
-						continue
-					}
-					if auth != nil {
-						for val := itr.Next(); val != nil; val = itr.Next() {
-							si := fs.TagValueSeriesIDIterator(name, []byte(key), val.Value())
-							for {
-								se, err := si.Next()
-								if err != nil {
-									return err
-								} else if se.SeriesID == 0 {
-									break
-								}
-
-								name, tags := tsdb.ParseSeriesKey(i.sfile.SeriesKey(se.SeriesID))
-								if auth.AuthorizeSeriesRead(i.database, name, tags) {
-									resultSet[ki][string(val.Value())] = struct{}{}
-									break
-								}
-							}
-						}
-					} else {
-						for val := itr.Next(); val != nil; val = itr.Next() {
-							resultSet[ki][string(val.Value())] = struct{}{}
-						}
-					}
-				}
-				return nil
-			}
-
-<<<<<<< HEAD
-			// This is the case where we have filtered series by some WHERE condition.
-			// We only care about the tag values for the keys given the
-			// filtered set of series ids.
-			if err := fs.tagValuesByKeyAndExpr(auth, name, keys, expr, p.FieldSet(), resultSet); err != nil {
-				return err
-=======
-		// TODO(edd): It seems to me like this authorisation check should be
-		// further down in the index. At this point we're going to be filtering
-		// series that have already been materialised in the LogFiles and
-		// IndexFiles.
-		if itr.opt.Authorizer != nil && !itr.opt.Authorizer.AuthorizeSeriesRead(itr.fs.database, e.Name(), e.Tags()) {
-			continue
-		}
-
-		// Convert to a key.
-		key := string(models.MakeKey(e.Name(), e.Tags()))
-
-		// Write auxiliary fields.
-		for i, f := range itr.opt.Aux {
-			switch f.Val {
-			case "key":
-				itr.point.Aux[i] = key
->>>>>>> fd11e200
-			}
-			return nil
-		}(); err != nil {
-			return nil, err
-		}
-	}
-
-	// Convert result sets into []string
-	results := make([][]string, len(keys))
-	for i, s := range resultSet {
-		values := make([]string, 0, len(s))
-		for v := range s {
-			values = append(values, v)
-		}
-		sort.Sort(sort.StringSlice(values))
-		results[i] = values
-	}
-	return results, nil
-}
-*/
-
-<<<<<<< HEAD
+// DiskSizeBytes returns the size of the index on disk.
+func (i *Index) DiskSizeBytes() int64 {
+	fs := i.RetainFileSet()
+	defer fs.Release()
+	return fs.Size()
+}
+
 // TagKeyCardinality always returns zero.
 // It is not possible to determine cardinality of tags across index files, and
 // thus it cannot be done across partitions.
@@ -1189,25 +773,6 @@
 	newRoot := filepath.Join(path, "index")
 	if err := os.Mkdir(newRoot, 0777); err != nil {
 		return err
-=======
-// Manifest represents the list of log & index files that make up the index.
-// The files are listed in time order, not necessarily ID order.
-type Manifest struct {
-	Levels  []CompactionLevel `json:"levels,omitempty"`
-	Files   []string          `json:"files,omitempty"`
-	Version int               `json:"version,omitempty"` // Version should be updated whenever the TSI format has changed.
-
-	size int64  // Holds the on-disk size of the manifest.
-	path string // location on disk of the manifest.
-}
-
-// NewManifest returns a new instance of Manifest with default compaction levels.
-func NewManifest(path string) *Manifest {
-	m := &Manifest{
-		Levels:  make([]CompactionLevel, len(DefaultCompactionLevels)),
-		Version: Version,
-		path:    path,
->>>>>>> fd11e200
 	}
 
 	// Store results.
@@ -1227,7 +792,6 @@
 	return nil
 }
 
-<<<<<<< HEAD
 // RetainFileSet returns the set of all files across all partitions.
 // This is only needed when all files need to be retained for an operation.
 func (i *Index) RetainFileSet() *FileSet {
@@ -1238,44 +802,6 @@
 	for _, p := range i.partitions {
 		pfs := p.RetainFileSet()
 		fs.files = append(fs.files, pfs.files...)
-=======
-// ReadManifestFile reads a manifest from a file path.
-// Write writes the manifest file to the provided path.
-func (m *Manifest) Write() error {
-	buf, err := json.MarshalIndent(m, "", "  ")
-	if err != nil {
-		return err
-	}
-	buf = append(buf, '\n')
-	m.size = int64(len(buf))
-	return ioutil.WriteFile(m.path, buf, 0666)
-}
-
-// ReadManifestFile reads a manifest from a file path and returns the manifest
-// along with its size and any error.
-func ReadManifestFile(path string) (*Manifest, error) {
-	buf, err := ioutil.ReadFile(path)
-	if err != nil {
-		return nil, err
-	}
-
-	// Decode manifest.
-	var m Manifest
-	if err := json.Unmarshal(buf, &m); err != nil {
-		return nil, err
-	}
-	// Set the size of the manifest.
-	m.size = int64(len(buf))
-	m.path = path
-
-	return &m, nil
-}
-
-func joinIntSlice(a []int, sep string) string {
-	other := make([]string, len(a))
-	for i := range a {
-		other[i] = strconv.Itoa(a[i])
->>>>>>> fd11e200
 	}
 	return fs
 }
