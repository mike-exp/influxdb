--- conflicted
+++ resolved
@@ -12,7 +12,6 @@
 	"path/filepath"
 	"regexp"
 	"runtime"
-	"sort"
 	"strings"
 	"sync"
 	"sync/atomic"
@@ -22,6 +21,7 @@
 
 	"github.com/influxdata/influxdb/influxql"
 	"github.com/influxdata/influxdb/models"
+	"github.com/influxdata/influxdb/pkg/bytesutil"
 	"github.com/influxdata/influxdb/pkg/estimator"
 	"github.com/influxdata/influxdb/tsdb"
 	_ "github.com/influxdata/influxdb/tsdb/index"
@@ -796,8 +796,8 @@
 	}
 
 	// Ensure keys are sorted since lower layers require them to be.
-	if !sort.StringsAreSorted(seriesKeys) {
-		sort.Strings(seriesKeys)
+	if !bytesutil.IsSorted(seriesKeys) {
+		bytesutil.Sort(seriesKeys)
 	}
 
 	// Disable and abort running compactions so that tombstones added existing tsm
@@ -809,17 +809,7 @@
 	e.disableLevelCompactions(true)
 	defer e.enableLevelCompactions(true)
 
-<<<<<<< HEAD
-	// keyMap is used to see if a given key should be deleted.  seriesKey
-	// are the measurement + tagset (minus separate & field)
-	keyMap := make(map[string]struct{}, len(seriesKeys))
-	for _, k := range seriesKeys {
-		keyMap[string(k)] = struct{}{}
-	}
-
-=======
 	tempKeys := seriesKeys[:]
->>>>>>> 566d8421
 	deleteKeys := make([]string, 0, len(seriesKeys))
 	// go through the keys in the file store
 	if err := e.FileStore.WalkKeys(func(k []byte, _ byte) error {
@@ -827,12 +817,12 @@
 
 		// Both tempKeys and keys walked are sorted, skip any passed in keys
 		// that don't exist in our key set.
-		for len(tempKeys) > 0 && tempKeys[0] < string(seriesKey) {
+		for len(tempKeys) > 0 && bytes.Compare(tempKeys[0], seriesKey) < 0 {
 			tempKeys = tempKeys[1:]
 		}
 
 		// Keys match, add the full series key to delete.
-		if len(tempKeys) > 0 && tempKeys[0] == string(seriesKey) {
+		if len(tempKeys) > 0 && bytes.Equal(tempKeys[0], seriesKey) {
 			deleteKeys = append(deleteKeys, string(k))
 		}
 
@@ -854,8 +844,8 @@
 
 		// Cache does not walk keys in sorted order, so search the sorted
 		// series we need to delete to see if any of the cache keys match.
-		i := sort.SearchStrings(seriesKeys, string(seriesKey))
-		if i < len(seriesKeys) && string(seriesKey) == seriesKeys[i] {
+		i := bytesutil.SearchBytes(seriesKeys, seriesKey)
+		if i < len(seriesKeys) && bytes.Equal(seriesKey, seriesKeys[i]) {
 			// k is the measurement + tags + sep + field
 			walKeys = append(walKeys, k)
 		}
